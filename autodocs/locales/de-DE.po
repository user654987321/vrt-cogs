msgid ""
msgstr ""
"Project-Id-Version: vrt-cogs\n"
"POT-Creation-Date: 2023-01-04 15:22-0500\n"
"PO-Revision-Date: 2023-01-04 20:24\n"
"Last-Translator: \n"
"Language-Team: German\n"
"MIME-Version: 1.0\n"
"Content-Type: text/plain; charset=UTF-8\n"
"Content-Transfer-Encoding: 8bit\n"
"Generated-By: redgettext 3.4.2\n"
"Plural-Forms: nplurals=2; plural=(n != 1);\n"
"X-Crowdin-Project: vrt-cogs\n"
"X-Crowdin-Project-ID: 550681\n"
"X-Crowdin-Language: de\n"
"X-Crowdin-File: /main/autodocs/locales/messages.pot\n"
"X-Crowdin-File-ID: 25\n"
"Language: de_DE\n"

#: autodocs.py:18
msgid "Help"
msgstr ""

#: autodocs.py:19
msgid "Usage"
msgstr ""

#: autodocs.py:20
msgid "Aliases"
msgstr ""

#: autodocs.py:21
msgid "Required"
msgstr ""

#: autodocs.py:22
msgid "Optional"
msgstr ""

#: autodocs.py:23
msgid "Slash"
msgstr ""

#: autodocs.py:24
msgid "Hybrid"
msgstr ""

#: autodocs.py:25
msgid "Command"
msgstr ""

#: autodocs.py:26
msgid "per"
msgstr ""

#: autodocs.py:27
msgid "seconds"
msgstr ""

#: autodocs.py:28
msgid "second"
msgstr ""

#: autodocs.py:29
msgid "Cooldown"
msgstr ""

#: autodocs.py:30
msgid "Checks"
msgstr ""

#: autodocs.py:60
#, docstring
msgid "\n"
"    Document your cogs with ease!\n\n"
"    Easily create documentation for any cog in Markdown format.\n"
"    "
msgstr ""

#: autodocs.py:71
msgid "{}\n"
"Cog Version: {}\n"
"Author: {}"
msgstr ""

#: autodocs.py:77
#, docstring
msgid "No data to delete"
msgstr ""

#: autodocs.py:215
msgid "Create docs for a cog"
msgstr ""

#: autodocs.py:217
msgid "The name of the cog you want to make docs for (Case Sensitive)"
msgstr ""

#: autodocs.py:218
msgid "Replace prefix placeholder with the bots prefix"
msgstr ""

#: autodocs.py:219
msgid "Include hidden commands"
msgstr ""

#: autodocs.py:229
#, docstring
msgid "\n"
"        Create a Markdown docs page for a cog and send to discord\n\n"
"        **Arguments**\n"
"        `cog_name:`(str) The name of the cog you want to make docs for (Case Sensitive)\n"
"        `replace_prefix:`(bool) If True, replaces the prefix placeholder [] with the bots prefix\n"
"        `include_hidden:`(bool) If True, includes hidden commands\n\n"
"        **Warning**\n"
"        If `all` is specified for cog_name, and you have a lot of cogs loaded, prepare for a spammed channel\n"
"        "
msgstr ""

#: autodocs.py:244
msgid "AllCogDocs"
msgstr ""

#: autodocs.py:260
msgid "Here are the docs for all of your currently loaded cogs!"
msgstr ""

#: autodocs.py:265
msgid "I could not find that cog, maybe it is not loaded?"
<<<<<<< HEAD
msgstr ""

#: autodocs.py:273
msgid "Here are your docs for {}!"
msgstr ""
=======
msgstr ""
>>>>>>> 6f76d4a7
<|MERGE_RESOLUTION|>--- conflicted
+++ resolved
@@ -127,12 +127,8 @@
 
 #: autodocs.py:265
 msgid "I could not find that cog, maybe it is not loaded?"
-<<<<<<< HEAD
 msgstr ""
 
 #: autodocs.py:273
 msgid "Here are your docs for {}!"
-msgstr ""
-=======
-msgstr ""
->>>>>>> 6f76d4a7
+msgstr ""